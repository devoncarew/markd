--- conflicted
+++ resolved
@@ -1,19 +1,11 @@
-<<<<<<< HEAD
 name: markd
-version: 0.5.1
+version: 0.7.1
 authors:
 - Dart Team <misc@dartlang.org>
 - Tom Yeh <tomyeh@rikulo.org>
 description: A fork of dart-markdown for easy customizing markdown syntaxes.
 homepage: https://github.com/tomyeh/markd
-=======
-name: markdown
-version: 0.7.1
-author: Dart Team <misc@dartlang.org>
-description: A library for converting markdown to HTML.
-homepage: https://github.com/dpeek/dart-markdown
 environment:
   sdk: '>=1.0.0 <2.0.0'
->>>>>>> d956a297
 dev_dependencies:
-  unittest: '>=0.9.0 <0.11.0'
+  unittest: '>=0.9.0 <0.11.0'