<<<<<<< HEAD
name: markd
version: 0.7.1+6
authors:
- David Peek <ninjascript@gmail.com>
- Tom Yeh <tomyeh@rikulo.org>
description: A fork of dart-markdown for easy customizing markdown syntaxes.
homepage: https://github.com/tomyeh/markd
=======
name: markdown
version: 0.8.0-dev
author: Dart Team <misc@dartlang.org>
description: A library for converting markdown to HTML.
homepage: https://github.com/dart-lang/markdown
>>>>>>> 9288e15a
environment:
  sdk: '>=1.8.0 <2.0.0'
dev_dependencies:
<<<<<<< HEAD
  test: any
dependencies:
  rikulo_commons: ">=2.0.0"
=======
  test: '^0.12.4+1'
>>>>>>> 9288e15a
<|MERGE_RESOLUTION|>--- conflicted
+++ resolved
@@ -1,25 +1,13 @@
-<<<<<<< HEAD
 name: markd
-version: 0.7.1+6
+version: 0.8.0-dev
 authors:
 - David Peek <ninjascript@gmail.com>
 - Tom Yeh <tomyeh@rikulo.org>
 description: A fork of dart-markdown for easy customizing markdown syntaxes.
 homepage: https://github.com/tomyeh/markd
-=======
-name: markdown
-version: 0.8.0-dev
-author: Dart Team <misc@dartlang.org>
-description: A library for converting markdown to HTML.
-homepage: https://github.com/dart-lang/markdown
->>>>>>> 9288e15a
 environment:
   sdk: '>=1.8.0 <2.0.0'
 dev_dependencies:
-<<<<<<< HEAD
-  test: any
+  test: '^0.12.4+1'
 dependencies:
-  rikulo_commons: ">=2.0.0"
-=======
-  test: '^0.12.4+1'
->>>>>>> 9288e15a
+  rikulo_commons: ">=2.0.0"