--- conflicted
+++ resolved
@@ -1,6 +1,5 @@
-<<<<<<< HEAD
 name: markd
-version: 0.7.1+3
+version: 0.7.1+4
 authors:
 - David Peek <ninjascript@gmail.com>
 - Tom Yeh <tomyeh@rikulo.org>
@@ -9,15 +8,4 @@
 environment:
   sdk: '>=1.0.0 <2.0.0'
 dev_dependencies:
-  unittest: '>=0.9.0 <0.11.0'
-=======
-name: markdown
-version: 0.7.2-dev
-author: Dart Team <misc@dartlang.org>
-description: A library for converting markdown to HTML.
-homepage: https://github.com/dpeek/dart-markdown
-environment:
-  sdk: '>=1.0.0 <2.0.0'
-dev_dependencies:
-  unittest: '>=0.9.0 <0.12.0'
->>>>>>> f2eb8167
+  unittest: '>=0.9.0 <0.12.0'