// Copyright (c) 2011, the Dart project authors.  Please see the AUTHORS file
// for details. All rights reserved. Use of this source code is governed by a
// BSD-style license that can be found in the LICENSE file.

/// Unit tests for markdown.
library markdown.test.markdown_test;

import 'package:test/test.dart';

<<<<<<< HEAD
import 'package:test/test.dart';
import 'package:markd/markdown.dart';
=======
import 'package:markdown/markdown.dart';
>>>>>>> 9288e15a

import 'util.dart';

/// Most of these tests are based on observing how showdown behaves:
/// http://softwaremaniacs.org/playground/showdown-highlight/
void main() {
  group('Paragraphs', () {
    validate(
        'consecutive lines form a single paragraph',
        '''
        This is the first line.
        This is the second line.
        ''',
        '''
        <p>This is the first line.
        This is the second line.</p>
        ''');

    // TODO(rnystrom): The rules here for what happens to lines following a
    // paragraph appear to be completely arbitrary in markdown. If it makes the
    // code significantly cleaner, we should consider ourselves free to change
    // these tests.

    validate(
        'are terminated by a header',
        '''
        para
        # header
        ''',
        '''
        <p>para</p>
        <h1>header</h1>
        ''');

    validate(
        'are terminated by a setext header',
        '''
        para
        header
        ==
        ''',
        '''
        <p>para</p>
        <h1>header</h1>
        ''');

    validate(
        'are terminated by a hr',
        '''
        para
        ___
        ''',
        '''
        <p>para</p>
        <hr />
        ''');

    validate(
        'consume an unordered list',
        '''
        para
        * list
        ''',
        '''
        <p>para
        * list</p>
        ''');

    validate(
        'consume an ordered list',
        '''
        para
        1. list
        ''',
        '''
        <p>para
        1. list</p>
        ''');

    // Windows line endings have a \r\n format
    // instead of the unix \n format.
    validate(
        'take account of windows line endings',
        '''
        line1\r\n\r\n        line2\r\n
        ''',
        '''
        <p>line1</p>
        <p>line2</p>
        ''');
  });

  group('Setext headers', () {
    validate(
        'h1',
        '''
        text
        ===
        ''',
        '''
        <h1>text</h1>
        ''');

    validate(
        'h2',
        '''
        text
        ---
        ''',
        '''
        <h2>text</h2>
        ''');

    validate(
        'h1 on first line becomes text',
        '''
        ===
        ''',
        '''
        <p>===</p>
        ''');

    validate(
        'h2 on first line becomes text',
        '''
        -
        ''',
        '''
        <p>-</p>
        ''');

    validate(
        'h1 turns preceding list into text',
        '''
        - list
        ===
        ''',
        '''
        <h1>- list</h1>
        ''');

    validate(
        'h2 turns preceding list into text',
        '''
        - list
        ===
        ''',
        '''
        <h1>- list</h1>
        ''');

    validate(
        'h1 turns preceding blockquote into text',
        '''
        > quote
        ===
        ''',
        '''
        <h1>> quote</h1>
        ''');

    validate(
        'h2 turns preceding blockquote into text',
        '''
        > quote
        ===
        ''',
        '''
        <h1>> quote</h1>
        ''');
  });

  group('Headers', () {
    validate(
        'h1',
        '''
        # header
        ''',
        '''
        <h1>header</h1>
        ''');

    validate(
        'h2',
        '''
        ## header
        ''',
        '''
        <h2>header</h2>
        ''');

    validate(
        'h3',
        '''
        ### header
        ''',
        '''
        <h3>header</h3>
        ''');

    validate(
        'h4',
        '''
        #### header
        ''',
        '''
        <h4>header</h4>
        ''');

    validate(
        'h5',
        '''
        ##### header
        ''',
        '''
        <h5>header</h5>
        ''');

    validate(
        'h6',
        '''
        ###### header
        ''',
        '''
        <h6>header</h6>
        ''');

    validate(
        'trailing "#" are removed',
        '''
        # header ######
        ''',
        '''
        <h1>header</h1>
        ''');
  });

  group('Unordered lists', () {
    validate(
        'asterisk, plus and hyphen',
        '''
        * star
        - dash
        + plus
        ''',
        '''
        <ul>
          <li>star</li>
          <li>dash</li>
          <li>plus</li>
        </ul>
        ''');

    validate(
        'allow numbered lines after first',
        '''
        * a
        1. b
        ''',
        '''
        <ul>
          <li>a</li>
          <li>b</li>
        </ul>
        ''');

    validate(
        'allow a tab after the marker',
        '''
        *\ta
        +\tb
        -\tc
        1.\td
        ''',
        '''
        <ul>
          <li>a</li>
          <li>b</li>
          <li>c</li>
          <li>d</li>
        </ul>
        ''');

    validate(
        'wrap items in paragraphs if blank lines separate',
        '''
        * one

        * two
        ''',
        '''
        <ul>
          <li><p>one</p></li>
          <li><p>two</p></li>
        </ul>
        ''');

    validate(
        'force paragraph on item before and after blank lines',
        '''
        *   one
        *   two

        *   three
        ''',
        '''
        <ul>
          <li>one</li>
          <li>
            <p>two</p>
          </li>
          <li>
            <p>three</p>
          </li>
        </ul>
        ''');

    validate(
        'do not force paragraph if item is already block',
        '''
        * > quote

        * # header
        ''',
        '''
        <ul>
          <li><blockquote><p>quote</p></blockquote></li>
          <li><h1>header</h1></li>
        </ul>
        ''');

    validate(
        'can contain multiple paragraphs',
        '''
        *   one

            two

        *   three
        ''',
        '''
        <ul>
          <li>
            <p>one</p>
            <p>two</p>
          </li>
          <li>
            <p>three</p>
          </li>
        </ul>
        ''');

    validate(
        'can span newlines',
        '''
        *   one
            two
        *   three
        ''',
        '''
        <ul>
          <li>
            <p>one
            two</p>
          </li>
          <li>
            three
          </li>
        </ul>
        ''');

    // TODO(rnystrom): This is how most other markdown parsers handle
    // this but that seems like a nasty special case. For now, let's not
    // worry about it.
    /*
    validate('can nest using indentation', '''
        *   parent
            *   child
        ''', '''
        <ul>
        <li>parent
        <ul><li>child</li></ul></li>
        </ul>
        ''');
    */
  });

  group('Ordered lists', () {
    validate(
        'start with numbers',
        '''
        1. one
        45.  two
           12345. three
        ''',
        '''
        <ol>
          <li>one</li>
          <li>two</li>
          <li>three</li>
        </ol>
        ''');

    validate(
        'allow unordered lines after first',
        '''
        1. a
        * b
        ''',
        '''
        <ol>
          <li>a</li>
          <li>b</li>
        </ol>
        ''');
  });

  group('Blockquotes', () {
    validate(
        'single line',
        '''
        > blah
        ''',
        '''
        <blockquote>
          <p>blah</p>
        </blockquote>
        ''');

    validate(
        'with two paragraphs',
        '''
        > first
        >
        > second
        ''',
        '''
        <blockquote>
          <p>first</p>
          <p>second</p>
        </blockquote>
        ''');

    validate(
        'nested',
        '''
        > one
        >> two
        > > > three
        ''',
        '''
        <blockquote>
          <p>one</p>
          <blockquote>
            <p>two</p>
            <blockquote>
              <p>three</p>
            </blockquote>
          </blockquote>
        </blockquote>
        ''');
  });

  group('Code blocks', () {
    validate(
        'single line',
        '''
            code
        ''',
        '''
        <pre><code>code</code></pre>
        ''');

    validate(
        'include leading whitespace after indentation',
        '''
            zero
             one
              two
               three
        ''',
        '''
        <pre><code>zero
         one
          two
           three</code></pre>
        ''');

    validate(
        'code blocks separated by newlines form one block',
        '''
            zero
            one

            two

            three
        ''',
        '''
        <pre><code>zero
         one

         two

         three</code></pre>
        ''');

    validate(
        'code blocks separated by two newlines form multiple blocks',
        '''
            zero
            one


            two


            three
        ''',
        '''
        <pre><code>zero
         one</code></pre>
        <pre><code>two</code></pre>
        <pre><code>three</code></pre>
        ''');

    validate(
        'escape HTML characters',
        '''
            <&>
        ''',
        '''
        <pre><code>&lt;&amp;&gt;</code></pre>
        ''');
  });

  group('Fenced code blocks', () {
    validate(
        'without an optional language identifier',
        '''
        ```
        code
        ```
        ''',
        '''
        <pre><code>code
        </code></pre>
        ''');

    validate(
        'with an optional language identifier',
        '''
        ```dart
        code
        ```
        ''',
        '''
        <pre class="dart"><code>code
        </code></pre>
        ''');

    validate(
        'escape HTML characters',
        '''
        ```
        <&>
        ```
        ''',
        '''
        <pre><code>&lt;&amp;&gt;
        </code></pre>
        ''');

<<<<<<< HEAD
//    validate('Pandoc style without language identifier', '''
//        ~~~~~
//        code
//        ~~~~~
//        ''', '''
//        <pre><code>code
//        </code></pre>
//        ''');
//
//    validate('Pandoc style with language identifier', '''
//        ~~~~~dart
//        code
//        ~~~~~
//        ''', '''
//        <pre class="dart"><code>code
//        </code></pre>
//        ''');
//
//    validate('Pandoc style with inner tildes row', '''
//        ~~~~~
//        ~~~
//        code
//        ~~~
//        ~~~~~
//        ''', '''
//        <pre><code>~~~
//        code
//        ~~~
//        </code></pre>
//        ''');
=======
    validate(
        'Pandoc style without language identifier',
        '''
        ~~~~~
        code
        ~~~~~
        ''',
        '''
        <pre><code>code
        </code></pre>
        ''');

    validate(
        'Pandoc style with language identifier',
        '''
        ~~~~~dart
        code
        ~~~~~
        ''',
        '''
        <pre class="dart"><code>code
        </code></pre>
        ''');

    validate(
        'Pandoc style with inner tildes row',
        '''
        ~~~~~
        ~~~
        code
        ~~~
        ~~~~~
        ''',
        '''
        <pre><code>~~~
        code
        ~~~
        </code></pre>
        ''');
>>>>>>> 9288e15a
  });

  group('Horizontal rules', () {
    validate(
        'from dashes',
        '''
        ---
        ''',
        '''
        <hr />
        ''');

    validate(
        'from asterisks',
        '''
        ***
        ''',
        '''
        <hr />
        ''');

    validate(
        'from underscores',
        '''
        ___
        ''',
        '''
        <hr />
        ''');

    validate(
        'can include up to two spaces',
        '''
        _ _  _
        ''',
        '''
        <hr />
        ''');
  });

  group('Block-level HTML', () {
    validate(
        'single line',
        '''
        <table></table>
        ''',
        '''
        <table></table>
        ''');

    validate(
        'multi-line',
        '''
        <table>
            blah
        </table>
        ''',
        '''
        <table>
            blah
        </table>
        ''');

    validate(
        'blank line ends block',
        '''
        <table>
            blah
        </table>

        para
        ''',
        '''
        <table>
            blah
        </table>
        <p>para</p>
        ''');

    validate(
        'HTML can be bogus',
        '''
        <bogus>
        blah
        </weird>

        para
        ''',
        '''
        <bogus>
        blah
        </weird>
        <p>para</p>
        ''');
  });

  group('Strong', () {
    validate(
        'using asterisks',
        '''
        before **strong** after
        ''',
        '''
        <p>before <strong>strong</strong> after</p>
        ''');

    validate(
        'using underscores',
        '''
        before __strong__ after
        ''',
        '''
        <p>before <strong>strong</strong> after</p>
        ''');

    validate(
        'unmatched asterisks',
        '''
        before ** after
        ''',
        '''
        <p>before ** after</p>
        ''');

    validate(
        'unmatched underscores',
        '''
        before __ after
        ''',
        '''
        <p>before __ after</p>
        ''');

    validate(
        'multiple spans in one text',
        '''
        a **one** b __two__ c
        ''',
        '''
        <p>a <strong>one</strong> b <strong>two</strong> c</p>
        ''');

    validate(
        'multi-line',
        '''
        before **first
        second** after
        ''',
        '''
        <p>before <strong>first
        second</strong> after</p>
        ''');
  });

  group('strikethrough', () {
    validate('basic strikethrough', '''
        before ~~deleted~~ after
        ''', '''
        <p>before <del>deleted</del> after</p>
        ''');

    validate('unmatched ~~', '''
        before ~~ after
        ''', '''
        <p>before ~~ after</p>
        ''');
  });

  group('Emphasis and strong', () {
    validate(
        'single asterisks',
        '''
        before *em* after
        ''',
        '''
        <p>before <em>em</em> after</p>
        ''');

    validate(
        'single underscores',
        '''
        before _em_ after
        ''',
        '''
        <p>before <em>em</em> after</p>
        ''');

    validate(
        'double asterisks',
        '''
        before **strong** after
        ''',
        '''
        <p>before <strong>strong</strong> after</p>
        ''');

    validate(
        'double underscores',
        '''
        before __strong__ after
        ''',
        '''
        <p>before <strong>strong</strong> after</p>
        ''');

    validate(
        'unmatched asterisk',
        '''
        before *after
        ''',
        '''
        <p>before *after</p>
        ''');

    validate(
        'unmatched underscore',
        '''
        before _after
        ''',
        '''
        <p>before _after</p>
        ''');

    validate(
        'multiple spans in one text',
        '''
        a *one* b _two_ c
        ''',
        '''
        <p>a <em>one</em> b <em>two</em> c</p>
        ''');

    validate(
        'multi-line',
        '''
        before *first
        second* after
        ''',
        '''
        <p>before <em>first
        second</em> after</p>
        ''');

    validate(
        'not processed when surrounded by spaces',
        '''
        a * b * c _ d _ e
        ''',
        '''
        <p>a * b * c _ d _ e</p>
        ''');

    validate(
        'strong then emphasis',
        '''
        **strong***em*
        ''',
        '''
        <p><strong>strong</strong><em>em</em></p>
        ''');

    validate(
        'emphasis then strong',
        '''
        *em***strong**
        ''',
        '''
        <p><em>em</em><strong>strong</strong></p>
        ''');

    validate(
        'emphasis inside strong',
        '''
        **strong *em***
        ''',
        '''
        <p><strong>strong <em>em</em></strong></p>
        ''');

    validate(
        'mismatched in nested',
        '''
        *a _b* c_
        ''',
        '''
        <p><em>a _b</em> c_</p>
        ''');

    validate(
        'cannot nest tags of same type',
        '''
        *a _b *c* d_ e*
        ''',
        '''
        <p><em>a _b </em>c<em> d_ e</em></p>
        ''');
  });

  group('Inline code', () {
    validate(
        'simple case',
        '''
        before `source` after
        ''',
        '''
        <p>before <code>source</code> after</p>
        ''');

    validate(
        'unmatched backtick',
        '''
        before ` after
        ''',
        '''
        <p>before ` after</p>
        ''');
    validate(
        'multiple spans in one text',
        '''
        a `one` b `two` c
        ''',
        '''
        <p>a <code>one</code> b <code>two</code> c</p>
        ''');

    validate(
        'multi-line',
        '''
        before `first
        second` after
        ''',
        '''
        <p>before <code>first
        second</code> after</p>
        ''');

    validate(
        'simple double backticks',
        '''
        before ``source`` after
        ''',
        '''
        <p>before <code>source</code> after</p>
        ''');

    validate(
        'double backticks',
        '''
        before ``can `contain` backticks`` after
        ''',
        '''
        <p>before <code>can `contain` backticks</code> after</p>
        ''');

    validate(
        'double backticks with spaces',
        '''
        before `` `tick` `` after
        ''',
        '''
        <p>before <code>`tick`</code> after</p>
        ''');

    validate(
        'multiline double backticks with spaces',
        '''
        before ``in `tick`
        another`` after
        ''',
        '''
        <p>before <code>in `tick`
        another</code> after</p>
        ''');

    validate(
        'ignore markup inside code',
        '''
        before `*b* _c_` after
        ''',
        '''
        <p>before <code>*b* _c_</code> after</p>
        ''');

    validate(
        'escape HTML characters',
        '''
        `<&>`
        ''',
        '''
        <p><code>&lt;&amp;&gt;</code></p>
        ''');

    validate(
        'escape HTML tags',
        '''
        '*' `<em>`
        ''',
        '''
        <p>'*' <code>&lt;em&gt;</code></p>
        ''');
  });

  group('HTML encoding', () {
    validate(
        'less than and ampersand are escaped',
        '''
        < &
        ''',
        '''
        <p>&lt; &amp;</p>
        ''');
    validate(
        'greater than is not escaped',
        '''
        not you >
        ''',
        '''
        <p>not you ></p>
        ''');
    validate(
        'existing entities are untouched',
        '''
        &amp;
        ''',
        '''
        <p>&amp;</p>
        ''');
  });

  group('Autolinks', () {
    validate(
        'basic link',
        '''
        before <http://foo.com/> after
        ''',
        '''
        <p>before <a href="http://foo.com/">http://foo.com/</a> after</p>
        ''');
    validate(
        'handles ampersand in url',
        '''
        <http://foo.com/?a=1&b=2>
        ''',
        '''
        <p><a href="http://foo.com/?a=1&b=2">http://foo.com/?a=1&amp;b=2</a></p>
        ''');
  });

  group('Reference links', () {
    validate(
        'double quotes for title',
        '''
        links [are] [a] awesome

        [a]: http://foo.com "woo"
        ''',
        '''
        <p>links <a href="http://foo.com" title="woo">are</a> awesome</p>
        ''');
    validate(
        'single quoted title',
        """
        links [are] [a] awesome

        [a]: http://foo.com 'woo'
        """,
        '''
        <p>links <a href="http://foo.com" title="woo">are</a> awesome</p>
        ''');
    validate(
        'parentheses for title',
        '''
        links [are] [a] awesome

        [a]: http://foo.com (woo)
        ''',
        '''
        <p>links <a href="http://foo.com" title="woo">are</a> awesome</p>
        ''');
    validate(
        'no title',
        '''
        links [are] [a] awesome

        [a]: http://foo.com
        ''',
        '''
        <p>links <a href="http://foo.com">are</a> awesome</p>
        ''');
    validate(
        'unknown link becomes plaintext',
        '''
        [not] [known]
        ''',
        '''
        <p>[not] [known]</p>
        ''');
    validate(
        'can style link contents',
        '''
        links [*are*] [a] awesome

        [a]: http://foo.com
        ''',
        '''
        <p>links <a href="http://foo.com"><em>are</em></a> awesome</p>
        ''');
    validate(
        'inline styles after a bad link are processed',
        '''
        [bad] `code`
        ''',
        '''
        <p>[bad] <code>code</code></p>
        ''');
    validate(
        'empty reference uses text from link',
        '''
        links [are][] awesome

        [are]: http://foo.com
        ''',
        '''
        <p>links <a href="http://foo.com">are</a> awesome</p>
        ''');
    validate(
        'references are case-insensitive',
        '''
        links [ARE][] awesome

        [are]: http://foo.com
        ''',
        '''
        <p>links <a href="http://foo.com">ARE</a> awesome</p>
        ''');
  });

  group('Inline links', () {
    validate(
        'double quotes for title',
        '''
        links [are](http://foo.com "woo") awesome
        ''',
        '''
        <p>links <a href="http://foo.com" title="woo">are</a> awesome</p>
        ''');
    validate(
        'no title',
        '''
        links [are] (http://foo.com) awesome
        ''',
        '''
        <p>links <a href="http://foo.com">are</a> awesome</p>
        ''');
    validate(
        'can style link contents',
        '''
        links [*are*](http://foo.com) awesome
        ''',
        '''
        <p>links <a href="http://foo.com"><em>are</em></a> awesome</p>
        ''');
  });

  group('Inline Images', () {
    validate(
        'image',
        '''
        ![](http://foo.com/foo.png)
        ''',
        '''
        <p>
          <a href="http://foo.com/foo.png">
            <img src="http://foo.com/foo.png"></img>
          </a>
        </p>
        ''');

    validate(
        'alternate text',
        '''
        ![alternate text](http://foo.com/foo.png)
        ''',
        '''
        <p>
          <a href="http://foo.com/foo.png">
            <img src="http://foo.com/foo.png" alt="alternate text"></img>
          </a>
        </p>
        ''');

    validate(
        'title',
        '''
        ![](http://foo.com/foo.png "optional title")
        ''',
        '''
        <p>
          <a href="http://foo.com/foo.png" title="optional title">
            <img src="http://foo.com/foo.png" title="optional title"></img>
          </a>
        </p>
        ''');
    validate(
        'invalid alt text',
        '''
        ![`alt`](http://foo.com/foo.png)
        ''',
        '''
        <p>
          <a href="http://foo.com/foo.png">
            <img src="http://foo.com/foo.png"></img>
          </a>
        </p>
        ''');
  });

  group('Reference Images', () {
    validate(
        'image',
        '''
        ![][foo]
        [foo]: http://foo.com/foo.png
        ''',
        '''
        <p>
          <a href="http://foo.com/foo.png">
            <img src="http://foo.com/foo.png"></img>
          </a>
        </p>
        ''');

    validate(
        'alternate text',
        '''
        ![alternate text][foo]
        [foo]: http://foo.com/foo.png
        ''',
        '''
        <p>
          <a href="http://foo.com/foo.png">
            <img src="http://foo.com/foo.png" alt="alternate text"></img>
          </a>
        </p>
        ''');

    validate(
        'title',
        '''
        ![][foo]
        [foo]: http://foo.com/foo.png "optional title"
        ''',
        '''
        <p>
          <a href="http://foo.com/foo.png" title="optional title">
            <img src="http://foo.com/foo.png" title="optional title"></img>
          </a>
        </p>
        ''');

    validate(
        'invalid alt text',
        '''
        ![`alt`][foo]
        [foo]: http://foo.com/foo.png "optional title"
        ''',
        '''
        <p>
          <a href="http://foo.com/foo.png" title="optional title">
            <img src="http://foo.com/foo.png" title="optional title"></img>
          </a>
        </p>
        ''');
  });

  group('Resolver', () {
<<<<<<< HEAD
    var nyanResolver = (text, url) => new Text('~=[,,_${text}_,,]:3');
    validate('simple link resolver', '''
=======
    Node nyanResolver(String text) => new Text('~=[,,_${text}_,,]:3');

    validate(
        'simple link resolver',
        '''
>>>>>>> 9288e15a
        resolve [this] thing
        ''',
        '''
        <p>resolve ~=[,,_this_,,]:3 thing</p>
        ''',
        linkResolver: nyanResolver);
    validate(
        'simple image resolver',
        '''
        resolve ![this] thing
        ''',
        '''
        <p>resolve ~=[,,_this_,,]:3 thing</p>
        ''',
        imageLinkResolver: nyanResolver);

    validate(
        'can resolve link containing inline tags',
        '''
        resolve [*star* _underline_] thing
        ''',
        '''
        <p>resolve ~=[,,_*star* _underline__,,]:3 thing</p>
        ''',
        linkResolver: nyanResolver);
  });

  group('Custom inline syntax', () {
    validate(
        'simple inline syntax',
        '''
        nyan
        ''',
        '''
        <p>~=[,,_,,]:3</p>
        ''',
        inlineSyntaxes: [new TextSyntax('nyan', sub: '~=[,,_,,]:3')]);

    validate('dart custom links', 'links [are<foo>] awesome',
<<<<<<< HEAD
      '<p>links <a>are&lt;foo></a> awesome</p>',
      linkResolver: (text, url) => new Element.text('a', text.replaceAll('<',
      '&lt;')));
=======
        '<p>links <a>are&lt;foo></a> awesome</p>',
        linkResolver: (text) =>
            new Element.text('a', text.replaceAll('<', '&lt;')));
>>>>>>> 9288e15a

    // TODO(amouravski): need more tests here for custom syntaxes, as some
    // things are not quite working properly. The regexps are sometime a little
    // too greedy, I think.
  });

  group('Inline only', () {
    validate(
        'simple line',
        '''
        This would normally create a paragraph.
        ''',
        '''
        This would normally create a paragraph.
        ''',
        inlineOnly: true);
    validate(
        'strong and em',
        '''
        This would _normally_ create a **paragraph**.
        ''',
        '''
        This would <em>normally</em> create a <strong>paragraph</strong>.
        ''',
        inlineOnly: true);
    validate(
        'link',
        '''
        This [link](http://www.example.com/) will work normally.
        ''',
        '''
        This <a href="http://www.example.com/">link</a> will work normally.
        ''',
        inlineOnly: true);
    validate(
        'references do not work',
        '''
        [This][] shouldn't work, though.
        ''',
        '''
        [This][] shouldn't work, though.
        ''',
        inlineOnly: true);
    validate(
        'less than and ampersand are escaped',
        '''
        < &
        ''',
        '''
        &lt; &amp;
        ''',
        inlineOnly: true);
    validate(
        'keeps newlines',
        '''
        This paragraph
        continues after a newline.
        ''',
        '''
        This paragraph
        continues after a newline.
        ''',
        inlineOnly: true);
    validate(
        'ignores block-level markdown syntax',
        '''
        1. This will not be an <ol>.
        ''',
        '''
        1. This will not be an &lt;ol>.
<<<<<<< HEAD
        ''', inlineOnly: true);
  });
}

/**
 * Removes eight spaces of leading indentation from a multiline string.
 *
 * Note that this is very sensitive to how the literals are styled. They should
 * be:
 *     '''
 *     Text starts on own line. Lines up with subsequent lines.
 *     Lines are indented exactly 8 characters from the left margin.'''
 *
 * This does nothing if text is only a single line.
 */
// TODO(nweiz): Make this auto-detect the indentation level from the first
// non-whitespace line.
String cleanUpLiteral(String text) {
  var lines = text.split('\n');
  if (lines.length <= 1) return text;

  for (var j = 0; j < lines.length; j++) {
    if (lines[j].length > 8) {
      lines[j] = lines[j].substring(8, lines[j].length);
    } else {
      lines[j] = '';
    }
  }

  return lines.join('\n');
}

void validate(String description, String markdown, String html,
    {List<InlineSyntax> inlineSyntaxes,
    LinkResolver linkResolver, LinkResolver imageLinkResolver,
    bool inlineOnly: false}) {
  test(description, () {
    markdown = cleanUpLiteral(markdown);
    html = cleanUpLiteral(html);

    var result = markdownToHtml(markdown,
        inlineSyntaxes: inlineSyntaxes,
        linkResolver: linkResolver,
        imageLinkResolver: imageLinkResolver,
        inlineOnly: inlineOnly);
    var passed = compareOutput(html, result);

    if (!passed) {
      // Remove trailing newline.
      html = html.substring(0, html.length - 1);

      var sb = new StringBuffer();
      sb.writeln('Expected: ${html.replaceAll("\n", "\n          ")}');
      sb.writeln('  Actual: ${result.replaceAll("\n", "\n          ")}');

      fail(sb.toString());
    }
=======
        ''',
        inlineOnly: true);
>>>>>>> 9288e15a
  });
}<|MERGE_RESOLUTION|>--- conflicted
+++ resolved
@@ -6,13 +6,7 @@
 library markdown.test.markdown_test;
 
 import 'package:test/test.dart';
-
-<<<<<<< HEAD
-import 'package:test/test.dart';
 import 'package:markd/markdown.dart';
-=======
-import 'package:markdown/markdown.dart';
->>>>>>> 9288e15a
 
 import 'util.dart';
 
@@ -586,39 +580,8 @@
         </code></pre>
         ''');
 
-<<<<<<< HEAD
-//    validate('Pandoc style without language identifier', '''
-//        ~~~~~
-//        code
-//        ~~~~~
-//        ''', '''
-//        <pre><code>code
-//        </code></pre>
-//        ''');
-//
-//    validate('Pandoc style with language identifier', '''
-//        ~~~~~dart
-//        code
-//        ~~~~~
-//        ''', '''
-//        <pre class="dart"><code>code
-//        </code></pre>
-//        ''');
-//
-//    validate('Pandoc style with inner tildes row', '''
-//        ~~~~~
-//        ~~~
-//        code
-//        ~~~
-//        ~~~~~
-//        ''', '''
-//        <pre><code>~~~
-//        code
-//        ~~~
-//        </code></pre>
-//        ''');
-=======
-    validate(
+/*
+     validate(
         'Pandoc style without language identifier',
         '''
         ~~~~~
@@ -657,7 +620,7 @@
         ~~~
         </code></pre>
         ''');
->>>>>>> 9288e15a
+*/
   });
 
   group('Horizontal rules', () {
@@ -1334,16 +1297,11 @@
   });
 
   group('Resolver', () {
-<<<<<<< HEAD
-    var nyanResolver = (text, url) => new Text('~=[,,_${text}_,,]:3');
-    validate('simple link resolver', '''
-=======
-    Node nyanResolver(String text) => new Text('~=[,,_${text}_,,]:3');
+    Node nyanResolver(String text, url) => new Text('~=[,,_${text}_,,]:3');
 
     validate(
         'simple link resolver',
         '''
->>>>>>> 9288e15a
         resolve [this] thing
         ''',
         '''
@@ -1383,15 +1341,9 @@
         inlineSyntaxes: [new TextSyntax('nyan', sub: '~=[,,_,,]:3')]);
 
     validate('dart custom links', 'links [are<foo>] awesome',
-<<<<<<< HEAD
-      '<p>links <a>are&lt;foo></a> awesome</p>',
-      linkResolver: (text, url) => new Element.text('a', text.replaceAll('<',
-      '&lt;')));
-=======
         '<p>links <a>are&lt;foo></a> awesome</p>',
-        linkResolver: (text) =>
+        linkResolver: (text, url) =>
             new Element.text('a', text.replaceAll('<', '&lt;')));
->>>>>>> 9288e15a
 
     // TODO(amouravski): need more tests here for custom syntaxes, as some
     // things are not quite working properly. The regexps are sometime a little
@@ -1462,8 +1414,8 @@
         ''',
         '''
         1. This will not be an &lt;ol>.
-<<<<<<< HEAD
-        ''', inlineOnly: true);
+        ''',
+        inlineOnly: true);
   });
 }
 
@@ -1520,9 +1472,5 @@
 
       fail(sb.toString());
     }
-=======
-        ''',
-        inlineOnly: true);
->>>>>>> 9288e15a
   });
 }