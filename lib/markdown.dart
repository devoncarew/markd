// Copyright (c) 2012, the Dart project authors.  Please see the AUTHORS file
// for details. All rights reserved. Use of this source code is governed by a
// BSD-style license that can be found in the LICENSE file.

/// Parses text in a markdown-like format and renders to HTML.
library markdown;

// TODO(rnystrom): Use "package:" URL (#4968).
part 'src/markdown/ast.dart';
part 'src/markdown/block_parser.dart';
part 'src/markdown/html_renderer.dart';
part 'src/markdown/inline_parser.dart';

/** Returns the URL of the given link, or null if it is not a link.
 *
 * * [name] - the name of link, i.e., the text inside `[]`.
 * * [url] - the URL of link, i.e., the text inside `()`. Notice that
 * it is null if there is no `()` following `[]`.
 *
 * > Note: if [url] is null, you can return a [Node] instance (in additions
 * to `null` or a String instance (URL)).
 */
typedef String LinkResolver(String name, String url);

/// Converts the given string of markdown to HTML.
<<<<<<< HEAD
String markdownToHtml(String markdown,
    {List<InlineSyntax> inlineSyntaxes, LinkResolver linkResolver}) {
  final Document document = new Document(inlineSyntaxes, linkResolver);
=======
String markdownToHtml(String markdown, {inlineSyntaxes, linkResolver, 
                      bool inlineOnly: false}) {
  final document = new Document(inlineSyntaxes: inlineSyntaxes,
      linkResolver: linkResolver);
>>>>>>> 521ae077

  if (inlineOnly) {
    return renderToHtml(document.parseInline(markdown));
  } else {
    // Replace windows line endings with unix line endings, and split.
    final lines = markdown.replaceAll('\r\n','\n').split('\n');
    document.parseRefLinks(lines);
    final blocks = document.parseLines(lines);
    return renderToHtml(blocks);
  }
}

/// Replaces `<`, `&`, and `>`, with their HTML entity equivalents.
String escapeHtml(String html) {
  return html.replaceAll('&', '&amp;')
             .replaceAll('<', '&lt;')
             .replaceAll('>', '&gt;');
}

/// Maintains the context needed to parse a markdown document.
class Document {
  final Map<String, Link> refLinks;
  final List<InlineSyntax> inlineSyntaxes;

  factory Document([List<InlineSyntax> inlineSyntaxes, LinkResolver linkResolver]) {
    List<InlineSyntax> syntaxes = InlineParser.defaultSyntaxes;

    if (inlineSyntaxes != null || linkResolver != null) {
      syntaxes = new List.from(syntaxes);

      if (linkResolver != null) {
        final LinkSyntax linkSyntax = new LinkSyntax(linkResolver);
        for (int i = 0, len = syntaxes.length;; i++) {
          if (i == len) {
            syntaxes.add(linkSyntax);
            break;
          }
          if (syntaxes[i] is LinkSyntax) {
            syntaxes[i] = linkSyntax;
            break;
          }
        }
      }

      if (inlineSyntaxes != null)
        syntaxes.insertAll(0, inlineSyntaxes);
        // Custom link resolver goes after the generic text syntax.
    }

    return new Document._(syntaxes);
  }

  Document._(this.inlineSyntaxes) : refLinks = <String, Link>{};

  parseRefLinks(List<String> lines) {
    // This is a hideous regex. It matches:
    // [id]: http:foo.com "some title"
    // Where there may whitespace in there, and where the title may be in
    // single quotes, double quotes, or parentheses.
    final indent = r'^[ ]{0,3}'; // Leading indentation.
    final id = r'\[([^\]]+)\]';  // Reference id in [brackets].
    final quote = r'"[^"]+"';    // Title in "double quotes".
    final apos = r"'[^']+'";     // Title in 'single quotes'.
    final paren = r"\([^)]+\)";  // Title in (parentheses).
    final pattern = new RegExp(
        '$indent$id:\\s+(\\S+)\\s*($quote|$apos|$paren|)\\s*\$');

    for (int i = 0; i < lines.length; i++) {
      final match = pattern.firstMatch(lines[i]);
      if (match != null) {
        // Parse the link.
        String id = match[1];
        String url = match[2];
        String title = match[3];

        if (title == '') {
          // No title.
          title = null;
        } else {
          // Remove "", '', or ().
          title = title.substring(1, title.length - 1);
        }

        // References are case-insensitive.
        id = id.toLowerCase();

        refLinks[id] = new Link(id, url, title);

        // Remove it from the output. We replace it with a blank line which will
        // get consumed by later processing.
        lines[i] = '';
      }
    }
  }

  /// Parse the given [lines] of markdown to a series of AST nodes.
  List<Node> parseLines(List<String> lines) {
    final parser = new BlockParser(lines, this);

    final blocks = [];
    while (!parser.isDone) {
      for (final syntax in BlockSyntax.syntaxes) {
        if (syntax.canParse(parser)) {
          final block = syntax.parse(parser);
          if (block != null) blocks.add(block);
          break;
        }
      }
    }

    return blocks;
  }

  /// Takes a string of raw text and processes all inline markdown tags,
  /// returning a list of AST nodes. For example, given ``"*this **is** a*
  /// `markdown`"``, returns:
  /// `<em>this <strong>is</strong> a</em> <code>markdown</code>`.
  List<Node> parseInline(String text) => new InlineParser(text, this).parse();
}

class Link {
  final String id;
  final String url;
  final String title;
  Link(this.id, this.url, this.title);
}<|MERGE_RESOLUTION|>--- conflicted
+++ resolved
@@ -23,16 +23,9 @@
 typedef String LinkResolver(String name, String url);
 
 /// Converts the given string of markdown to HTML.
-<<<<<<< HEAD
-String markdownToHtml(String markdown,
-    {List<InlineSyntax> inlineSyntaxes, LinkResolver linkResolver}) {
+String markdownToHtml(String markdown, {List<InlineSyntax> inlineSyntaxes,
+    LinkResolver linkResolver, bool inlineOnly: false}) {
   final Document document = new Document(inlineSyntaxes, linkResolver);
-=======
-String markdownToHtml(String markdown, {inlineSyntaxes, linkResolver, 
-                      bool inlineOnly: false}) {
-  final document = new Document(inlineSyntaxes: inlineSyntaxes,
-      linkResolver: linkResolver);
->>>>>>> 521ae077
 
   if (inlineOnly) {
     return renderToHtml(document.parseInline(markdown));
