--- conflicted
+++ resolved
@@ -5,158 +5,8 @@
 /// Parses text in a markdown-like format and renders to HTML.
 library markdown;
 
-<<<<<<< HEAD
-// TODO(rnystrom): Use "package:" URL (#4968).
-part 'src/markdown/ast.dart';
-part 'src/markdown/block_parser.dart';
-part 'src/markdown/html_renderer.dart';
-part 'src/markdown/inline_parser.dart';
-
-/** Returns the URL of the given link, or null if it is not a link.
- *
- * * [name] - the name of link, i.e., the text inside `[]`.
- * * [url] - the URL of link, i.e., the text inside `()`. Notice that
- * it is null if there is no `()` following `[]`.
- *
- * > Note: if [url] is null, you can return a [Node] instance (in additions
- * to `null` or a String instance (URL)).
- */
-typedef String LinkResolver(String name, String url);
-
-/// Converts the given string of markdown to HTML.
-String markdownToHtml(String markdown, {List<InlineSyntax> inlineSyntaxes,
-    LinkResolver linkResolver, bool inlineOnly: false}) {
-  final Document document = new Document(inlineSyntaxes, linkResolver);
-
-  if (inlineOnly) {
-    return renderToHtml(document.parseInline(markdown));
-  } else {
-    // Replace windows line endings with unix line endings, and split.
-    final lines = markdown.replaceAll('\r\n','\n').split('\n');
-    document.parseRefLinks(lines);
-    final blocks = document.parseLines(lines);
-    return renderToHtml(blocks);
-  }
-}
-
-/// Replaces `<`, `&`, and `>`, with their HTML entity equivalents.
-String escapeHtml(String html) {
-  return html.replaceAll('&', '&amp;')
-             .replaceAll('<', '&lt;')
-             .replaceAll('>', '&gt;');
-}
-
-/// Maintains the context needed to parse a markdown document.
-class Document {
-  final Map<String, Link> refLinks;
-  final List<InlineSyntax> inlineSyntaxes;
-
-  factory Document([List<InlineSyntax> inlineSyntaxes, LinkResolver linkResolver]) {
-    List<InlineSyntax> syntaxes = InlineParser.defaultSyntaxes;
-
-    if (inlineSyntaxes != null || linkResolver != null) {
-      syntaxes = new List.from(syntaxes);
-
-      if (linkResolver != null) {
-        final LinkSyntax linkSyntax = new LinkSyntax(linkResolver);
-        for (int i = 0, len = syntaxes.length;; i++) {
-          if (i == len) {
-            syntaxes.add(linkSyntax);
-            break;
-          }
-          if (syntaxes[i] is LinkSyntax) {
-            syntaxes[i] = linkSyntax;
-            break;
-          }
-        }
-      }
-
-      if (inlineSyntaxes != null)
-        syntaxes.insertAll(0, inlineSyntaxes);
-        // Custom link resolver goes after the generic text syntax.
-    }
-
-    return new Document._(syntaxes);
-  }
-
-  Document._(this.inlineSyntaxes) : refLinks = <String, Link>{};
-
-  parseRefLinks(List<String> lines) {
-    // This is a hideous regex. It matches:
-    // [id]: http:foo.com "some title"
-    // Where there may whitespace in there, and where the title may be in
-    // single quotes, double quotes, or parentheses.
-    final indent = r'^[ ]{0,3}'; // Leading indentation.
-    final id = r'\[([^\]]+)\]';  // Reference id in [brackets].
-    final quote = r'"[^"]+"';    // Title in "double quotes".
-    final apos = r"'[^']+'";     // Title in 'single quotes'.
-    final paren = r"\([^)]+\)";  // Title in (parentheses).
-    final pattern = new RegExp(
-        '$indent$id:\\s+(\\S+)\\s*($quote|$apos|$paren|)\\s*\$');
-
-    for (int i = 0; i < lines.length; i++) {
-      final match = pattern.firstMatch(lines[i]);
-      if (match != null) {
-        // Parse the link.
-        String id = match[1];
-        String url = match[2];
-        String title = match[3];
-
-        if (title == '') {
-          // No title.
-          title = null;
-        } else {
-          // Remove "", '', or ().
-          title = title.substring(1, title.length - 1);
-        }
-
-        // References are case-insensitive.
-        id = id.toLowerCase();
-
-        refLinks[id] = new Link(id, url, title);
-
-        // Remove it from the output. We replace it with a blank line which will
-        // get consumed by later processing.
-        lines[i] = '';
-      }
-    }
-  }
-
-  /// Parse the given [lines] of markdown to a series of AST nodes.
-  List<Node> parseLines(List<String> lines) {
-    final parser = new BlockParser(lines, this);
-
-    final blocks = [];
-    while (!parser.isDone) {
-      for (final syntax in BlockSyntax.syntaxes) {
-        if (syntax.canParse(parser)) {
-          final block = syntax.parse(parser);
-          if (block != null) blocks.add(block);
-          break;
-        }
-      }
-    }
-
-    return blocks;
-  }
-
-  /// Takes a string of raw text and processes all inline markdown tags,
-  /// returning a list of AST nodes. For example, given ``"*this **is** a*
-  /// `markdown`"``, returns:
-  /// `<em>this <strong>is</strong> a</em> <code>markdown</code>`.
-  List<Node> parseInline(String text) => new InlineParser(text, this).parse();
-}
-
-class Link {
-  final String id;
-  final String url;
-  final String title;
-  Link(this.id, this.url, this.title);
-}
-=======
 export 'src/ast.dart';
 export 'src/block_parser.dart';
 export 'src/document.dart';
 export 'src/html_renderer.dart';
-export 'src/inline_parser.dart';
->>>>>>> d956a297
+export 'src/inline_parser.dart';