--- conflicted
+++ resolved
@@ -116,25 +116,8 @@
 
   final List<TagState> _stack;
 
-<<<<<<< HEAD
   InlineParser(this.source, this.document)
     : _stack = <TagState>[];
-=======
-  InlineParser(this.source, this.document) : _stack = <TagState>[] {
-    // User specified syntaxes are the first syntaxes to be evaluated.
-    if (document.inlineSyntaxes != null) {
-      syntaxes.addAll(document.inlineSyntaxes);
-    }
-
-    syntaxes.addAll(_defaultSyntaxes);
-
-    // Custom link resolvers goes after the generic text syntax.
-    syntaxes.insertAll(1, [
-      new LinkSyntax(linkResolver: document.linkResolver),
-      new ImageLinkSyntax(linkResolver: document.imageLinkResolver)
-    ]);
-  }
->>>>>>> 9288e15a
 
   List<Node> parse() {
     // Make a fake top tag to hold the results.
@@ -156,11 +139,7 @@
       if (matched) continue;
 
       // See if the current text matches any defined markdown syntax.
-<<<<<<< HEAD
       for (final syntax in document.inlineSyntaxes) {
-=======
-      for (var syntax in syntaxes) {
->>>>>>> 9288e15a
         if (syntax.tryMatch(this)) {
           matched = true;
           break;
@@ -229,11 +208,7 @@
     : pattern = new RegExp(pattern, multiLine: true, caseSensitive: caseSensitive);
 
   bool tryMatch(InlineParser parser) {
-<<<<<<< HEAD
     final Match startMatch = matches(parser);
-=======
-    var startMatch = pattern.matchAsPrefix(parser.source, parser.pos);
->>>>>>> 9288e15a
     if (startMatch != null) {
       // Write any existing plain text up to this point.
       parser.writeText();
@@ -246,10 +221,8 @@
   }
 
   ///Test if this syntax matches the current source.
-  Match matches(InlineParser parser) {
-    final Match startMatch = pattern.firstMatch(parser.currentSource);
-    return startMatch != null && startMatch.start == 0 ? startMatch: null;
-  }
+  Match matches(InlineParser parser)
+  => pattern.matchAsPrefix(parser.source, parser.pos);
 
   bool onMatch(InlineParser parser, Match match);
 }
@@ -343,12 +316,8 @@
     // link at all. Instead, we allow users of the library to specify a special
     // resolver function ([linkResolver]) that may choose to handle
     // this. Otherwise, it's just treated as plain text.
-<<<<<<< HEAD
     Link link;
-    if (isNullOrEmpty(match[1])) {
-=======
     if (match[1] == null) {
->>>>>>> 9288e15a
       if (linkResolver == null) return null;
 
       // Treat the contents as unparsed text even if they happen to match. This
@@ -357,8 +326,6 @@
       var textToResolve = parser.source.substring(state.endPos, parser.pos);
 
       // See if we have a resolver that will generate a link for us.
-<<<<<<< HEAD
-      resolved = true;
       final val = linkResolver(textToResolve, null);
       if (val == null || val is Node)
         return val;
@@ -374,17 +341,7 @@
       if (link == null) return null;
     }
 
-    final Element node = new Element('a', state.children)
-      ..attributes["href"] = escapeHtml(link.url)
-      ..attributes['title'] = escapeHtml(link.title);
-
-    cleanMap(node.attributes);
-    return node;
-=======
-      return linkResolver(textToResolve);
-    } else {
-      return _createElement(parser, match, state);
-    }
+    return _createElement(parser, match, state);
   }
 
   /// Given that [match] has matched both a title and URL, creates an `<a>`
@@ -401,7 +358,6 @@
     }
 
     return element;
->>>>>>> 9288e15a
   }
 
   Link getLink(InlineParser parser, Match match, TagState state) {
@@ -462,13 +418,8 @@
 /// Matches images like `![alternate text](url "optional title")` and
 /// `![alternate text][url reference]`.
 class ImageLinkSyntax extends LinkSyntax {
-<<<<<<< HEAD
-  final LinkResolver linkResolver;
-  ImageLinkSyntax({this.linkResolver}) : super(pattern: r'!\[');
-=======
-  ImageLinkSyntax({Resolver linkResolver})
+  ImageLinkSyntax({LinkResolver linkResolver})
       : super(linkResolver: linkResolver, pattern: r'!\[');
->>>>>>> 9288e15a
 
   /// Creates an <a> element from the given complete [match].
   Element _createElement(InlineParser parser, Match match, TagState state) {
@@ -478,30 +429,14 @@
     var image = new Element.withTag("img");
     image.attributes["src"] = element.attributes["href"];
 
-<<<<<<< HEAD
-    assert(node is Element);
-    final Element nd = node;
-
-    final Element imageElement = new Element.withTag("img")
-      ..attributes["src"] = node.attributes["href"]
-      ..attributes["title"] = node.attributes["title"]
-      ..attributes["alt"] = node.children
-      .map((e) => isNullOrEmpty(e) || e is! Text ? '' : e.text)
-      .join(' ');
-=======
     if (element.attributes.containsKey("title")) {
       image.attributes["title"] = element.attributes["title"];
     }
->>>>>>> 9288e15a
 
     var alt = element.children.map((e) => e is! Text ? "" : e.text).join(" ");
     if (alt != "") image.attributes["alt"] = alt;
 
-<<<<<<< HEAD
-    nd.children
-=======
     element.children
->>>>>>> 9288e15a
       ..clear()
       ..add(image);
 
