--- conflicted
+++ resolved
@@ -115,23 +115,8 @@
 
   final List<TagState> _stack;
 
-<<<<<<< HEAD
   InlineParser(this.source, this.document)
     : _stack = <TagState>[];
-=======
-  InlineParser(this.source, this.document) : _stack = <TagState>[] {
-    /// User specified syntaxes will be the first syntaxes to be evaluated.
-    if (document.inlineSyntaxes != null) {
-      syntaxes.addAll(document.inlineSyntaxes);
-    }
-    syntaxes.addAll(_defaultSyntaxes);
-    // Custom link resolvers goes after the generic text syntax.
-    syntaxes.insertAll(1, <InlineSyntax>[
-      new LinkSyntax(linkResolver: document.linkResolver),
-      new ImageLinkSyntax(linkResolver: document.imageLinkResolver)
-    ]);
-  }
->>>>>>> f2eb8167
 
   List<Node> parse() {
     // Make a fake top tag to hold the results.
@@ -214,12 +199,8 @@
 abstract class InlineSyntax {
   final RegExp pattern;
 
-<<<<<<< HEAD
   InlineSyntax(String pattern, {bool caseSensitive: true})
     : pattern = new RegExp(pattern, multiLine: true, caseSensitive: caseSensitive);
-=======
-  InlineSyntax(String pattern) : pattern = new RegExp(pattern, multiLine: true);
->>>>>>> f2eb8167
 
   bool tryMatch(InlineParser parser) {
     final Match startMatch = matches(parser);
@@ -266,12 +247,8 @@
 
 /// Matches autolinks like `<http://foo.com>`.
 class AutolinkSyntax extends InlineSyntax {
-<<<<<<< HEAD
   AutolinkSyntax()
     : super(r'<((http|https|ftp)://[^>]*)>', caseSensitive: false);
-=======
-  AutolinkSyntax() : super(r'<((http|https|ftp)://[^>]*)>');
->>>>>>> f2eb8167
   // TODO(rnystrom): Make case insensitive.
 
   bool onMatch(InlineParser parser, Match match) {
@@ -434,14 +411,8 @@
 /// Matches images like `![alternate text](url "optional title")` and
 /// `![alternate text][url reference]`.
 class ImageLinkSyntax extends LinkSyntax {
-<<<<<<< HEAD
   final LinkResolver linkResolver;
-  ImageLinkSyntax({this.linkResolver})
-    : super(pattern: r'!\[');
-=======
-  final Resolver linkResolver;
   ImageLinkSyntax({this.linkResolver}) : super(pattern: r'!\[');
->>>>>>> f2eb8167
 
   Node createNode(InlineParser parser, Match match, TagState state) {
     var node = super.createNode(parser, match, state);
@@ -452,19 +423,11 @@
     final Element nd = node;
 
     final Element imageElement = new Element.withTag("img")
-<<<<<<< HEAD
-      ..attributes["src"] = nd.attributes["href"]
-      ..attributes["title"] = nd.attributes["title"]
-      ..attributes["alt"] = nd.children
-        .map((e) => isNullOrEmpty(e) || e is! Text ? '' : e.text)
-        .join(' ');
-=======
       ..attributes["src"] = node.attributes["href"]
       ..attributes["title"] = node.attributes["title"]
       ..attributes["alt"] = node.children
       .map((e) => isNullOrEmpty(e) || e is! Text ? '' : e.text)
       .join(' ');
->>>>>>> f2eb8167
 
     cleanMap(imageElement.attributes);
 
