library markdown.src.util;

import "package:rikulo_commons/util.dart" show XmlUtil;

/// Replaces `<`, `&`, and `>`, with their HTML entity equivalents.
<<<<<<< HEAD
String escapeHtml(String html) => XmlUtil.encode(html);

/// Removes null or empty values from [map].
void cleanMap(Map map) {
  map.keys.where((e) => isNullOrEmpty(map[e])).toList().forEach(map.remove);
}

/// Returns true if an object is null or an empty string.
bool isNullOrEmpty(object) {
  return object == null || object == '';
=======
String escapeHtml(String html) {
  return html
      .replaceAll('&', '&amp;')
      .replaceAll('<', '&lt;')
      .replaceAll('>', '&gt;');
>>>>>>> 9288e15a
}<|MERGE_RESOLUTION|>--- conflicted
+++ resolved
@@ -3,22 +3,4 @@
 import "package:rikulo_commons/util.dart" show XmlUtil;
 
 /// Replaces `<`, `&`, and `>`, with their HTML entity equivalents.
-<<<<<<< HEAD
-String escapeHtml(String html) => XmlUtil.encode(html);
-
-/// Removes null or empty values from [map].
-void cleanMap(Map map) {
-  map.keys.where((e) => isNullOrEmpty(map[e])).toList().forEach(map.remove);
-}
-
-/// Returns true if an object is null or an empty string.
-bool isNullOrEmpty(object) {
-  return object == null || object == '';
-=======
-String escapeHtml(String html) {
-  return html
-      .replaceAll('&', '&amp;')
-      .replaceAll('<', '&lt;')
-      .replaceAll('>', '&gt;');
->>>>>>> 9288e15a
-}+String escapeHtml(String html) => XmlUtil.encode(html);