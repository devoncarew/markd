--- conflicted
+++ resolved
@@ -277,8 +277,8 @@
       var textToResolve = state.children.fold('',
           (oldVal, child) => oldVal + child.text);
       // See if we have a resolver that will generate a link for us.
-<<<<<<< HEAD
-      final dynamic val = _linkResolver(link.text, null);
+
+      final dynamic val = _linkResolver(textToResolve, null);
       if (val == null) return false;
       if (val is Node) {
         parser.addNode(val);
@@ -286,14 +286,6 @@
       }
       assert(val is String);
       url = val;
-=======
-      final node = linkResolver(textToResolve);
-      if (node == null) return false;
-
-      parser.addNode(node);
-      return true;
-    }
->>>>>>> 521ae077
 
     } else if ((match[3] != null) && (match[3] != '')) {
       // Inline link like [foo](url).
