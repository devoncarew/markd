--- conflicted
+++ resolved
@@ -10,19 +10,10 @@
 
 /// Converts the given string of markdown to HTML.
 String markdownToHtml(String markdown, {List<InlineSyntax> inlineSyntaxes,
-<<<<<<< HEAD
   LinkResolver linkResolver, LinkResolver imageLinkResolver,
   bool inlineOnly: false}) {
   var document = new Document(inlineSyntaxes: inlineSyntaxes,
     imageLinkResolver: imageLinkResolver, linkResolver: linkResolver);
-=======
-    Resolver linkResolver, Resolver imageLinkResolver,
-    bool inlineOnly: false}) {
-  var document = new Document(
-      inlineSyntaxes: inlineSyntaxes,
-      imageLinkResolver: imageLinkResolver,
-      linkResolver: linkResolver);
->>>>>>> f2eb8167
 
   if (inlineOnly) {
     return renderToHtml(document.parseInline(markdown));
