--- conflicted
+++ resolved
@@ -94,11 +94,7 @@
 abstract class BlockSyntax {
   /// Gets the collection of built-in block parsers. To turn a series of lines
   /// into blocks, each of these will be tried in turn. Order matters here.
-<<<<<<< HEAD
-  static final List<BlockSyntax> syntaxes = [
-=======
-  static const List<BlockSyntax> syntaxes = const [
->>>>>>> f2eb8167
+  static final List<BlockSyntax> syntaxes = const [
     const EmptyBlockSyntax(),
     const BlockHtmlSyntax(),
     const SetextHeaderSyntax(),
@@ -311,10 +307,6 @@
   const HorizontalRuleSyntax();
 
   Node parse(BlockParser parser) {
-<<<<<<< HEAD
-    pattern.firstMatch(parser.current);
-=======
->>>>>>> f2eb8167
     parser.advance();
     return new Element.empty('hr');
   }
