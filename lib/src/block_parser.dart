// Copyright (c) 2012, the Dart project authors.  Please see the AUTHORS file
// for details. All rights reserved. Use of this source code is governed by a
// BSD-style license that can be found in the LICENSE file.

library markdown.block_parser;

import 'ast.dart';
import 'document.dart';
import 'util.dart';

/// The line contains only whitespace or is empty.
final _emptyPattern = new RegExp(r'^([ \t]*)$');

/// A series of `=` or `-` (on the next line) define setext-style headers.
final _setextPattern = new RegExp(r'^((=+)|(-+))$');

/// Leading (and trailing) `#` define atx-style headers.
<<<<<<< HEAD
final _RE_HEADER = new RegExp(r'^(#{1,6})\s+(.*?)#*$'); //Note: a whitespace required
=======
final _headerPattern = new RegExp(r'^(#{1,6})(.*?)#*$');
>>>>>>> 9288e15a

/// The line starts with `>` with one optional space after.
final _blockquotePattern = new RegExp(r'^[ ]{0,3}>[ ]?(.*)$');

/// A line indented four spaces. Used for code blocks and lists.
final _indentPattern = new RegExp(r'^(?:    |\t)(.*)$');

/// Fenced code block.
<<<<<<< HEAD
final _RE_CODE = new RegExp(r'^(`{3,})(.*)$'); //not support pandoc (support strikethrough instead)
=======
final _codePattern = new RegExp(r'^(`{3,}|~{3,})(.*)$');
>>>>>>> 9288e15a

/// Three or more hyphens, asterisks or underscores by themselves. Note that
/// a line like `----` is valid as both HR and SETEXT. In case of a tie,
/// SETEXT should win.
final _hrPattern = new RegExp(r'^[ ]{0,3}((-+[ ]{0,2}){3,}|'
    r'(_+[ ]{0,2}){3,}|'
    r'(\*+[ ]{0,2}){3,})$');

/// Really hacky way to detect block-level embedded HTML. Just looks for
/// "<somename".
final _htmlPattern = new RegExp(r'^<[ ]*\w+[ >]');

/// A line starting with one of these markers: `-`, `*`, `+`. May have up to
/// three leading spaces before the marker and any number of spaces or tabs
/// after.
final _ulPattern = new RegExp(r'^[ ]{0,3}[*+-][ \t]+(.*)$');

/// A line starting with a number like `123.`. May have up to three leading
/// spaces before the marker and any number of spaces or tabs after.
final _olPattern = new RegExp(r'^[ ]{0,3}\d+\.[ \t]+(.*)$');

/// Maintains the internal state needed to parse a series of lines into blocks
/// of markdown suitable for further inline parsing.
class BlockParser {
  final List<String> lines;

  /// The markdown document this parser is parsing.
  final Document document;

  /// Index of the current line.
  int _pos;

  BlockParser(this.lines, this.document) : _pos = 0;

  ///The options passed to [document].
  get options => document.options;

  /// Gets the current line.
  String get current => lines[_pos];

  /// Gets the line after the current one or `null` if there is none.
  String get next {
    // Don't read past the end.
    if (_pos >= lines.length - 1) return null;
    return lines[_pos + 1];
  }

  void advance() {
    _pos++;
  }

  bool get isDone => _pos >= lines.length;

  /// Gets whether or not the current line matches the given pattern.
  bool matches(RegExp regex) {
    if (isDone) return false;
    return regex.firstMatch(current) != null;
  }

  /// Gets whether or not the current line matches the given pattern.
  bool matchesNext(RegExp regex) {
    if (next == null) return false;
    return regex.firstMatch(next) != null;
  }
}

abstract class BlockSyntax {
  /// Gets the collection of built-in block parsers. To turn a series of lines
  /// into blocks, each of these will be tried in turn. Order matters here.
  static final List<BlockSyntax> syntaxes = [ //Note: const (so user can customize it)
    const EmptyBlockSyntax(),
    const BlockHtmlSyntax(),
    const SetextHeaderSyntax(),
    const HeaderSyntax(),
    const CodeBlockSyntax(),
    const FencedCodeBlockSyntax(),
    const BlockquoteSyntax(),
    const HorizontalRuleSyntax(),
    const UnorderedListSyntax(),
    const OrderedListSyntax(),
    const ParagraphSyntax()
  ];

  const BlockSyntax();

  /// Gets the regex used to identify the beginning of this block, if any.
  RegExp get pattern => null;

  bool get canEndBlock => true;

  bool canParse(BlockParser parser) {
    return pattern.firstMatch(parser.current) != null;
  }

  Node parse(BlockParser parser);

  List<String> parseChildLines(BlockParser parser) {
    // Grab all of the lines that form the blockquote, stripping off the ">".
    var childLines = <String>[];

    while (!parser.isDone) {
      var match = pattern.firstMatch(parser.current);
      if (match == null) break;
      childLines.add(match[1]);
      parser.advance();
    }

    return childLines;
  }

  /// Gets whether or not [parser]'s current line should end the previous block.
  static bool isAtBlockEnd(BlockParser parser) {
    if (parser.isDone) return true;
    return syntaxes.any((s) => s.canParse(parser) && s.canEndBlock);
  }
}

class EmptyBlockSyntax extends BlockSyntax {
  RegExp get pattern => _emptyPattern;

  const EmptyBlockSyntax();

  Node parse(BlockParser parser) {
    parser.advance();

    // Don't actually emit anything.
    return null;
  }
}

/// Parses setext-style headers.
class SetextHeaderSyntax extends BlockSyntax {
  const SetextHeaderSyntax();

  bool canParse(BlockParser parser) {
    // Note: matches *next* line, not the current one. We're looking for the
    // underlining after this line.
    return parser.matchesNext(_setextPattern);
  }

  Node parse(BlockParser parser) {
    var match = _setextPattern.firstMatch(parser.next);

    var tag = (match[1][0] == '=') ? 'h1' : 'h2';
    var contents = parser.document.parseInline(parser.current);
    parser.advance();
    parser.advance();

    return new Element(tag, contents);
  }
}

/// Parses atx-style headers: `## Header ##`.
class HeaderSyntax extends BlockSyntax {
  RegExp get pattern => _headerPattern;

  const HeaderSyntax();

  Node parse(BlockParser parser) {
    var match = pattern.firstMatch(parser.current);
    parser.advance();
    var level = match[1].length;
    var contents = parser.document.parseInline(match[2].trim());
    return new Element('h$level', contents);
  }
}

/// Parses email-style blockquotes: `> quote`.
class BlockquoteSyntax extends BlockSyntax {
  RegExp get pattern => _blockquotePattern;

  const BlockquoteSyntax();

  Node parse(BlockParser parser) {
    var childLines = parseChildLines(parser);

    // Recursively parse the contents of the blockquote.
    var children = parser.document.parseLines(childLines);

    return new Element('blockquote', children);
  }
}

/// Parses preformatted code blocks that are indented four spaces.
class CodeBlockSyntax extends BlockSyntax {
  RegExp get pattern => _indentPattern;

  const CodeBlockSyntax();

  List<String> parseChildLines(BlockParser parser) {
    var childLines = <String>[];

    while (!parser.isDone) {
      var match = pattern.firstMatch(parser.current);
      if (match != null) {
        childLines.add(match[1]);
        parser.advance();
      } else {
        // If there's a codeblock, then a newline, then a codeblock, keep the
        // code blocks together.
        var nextMatch =
            parser.next != null ? pattern.firstMatch(parser.next) : null;
        if (parser.current.trim() == '' && nextMatch != null) {
          childLines.add('');
          childLines.add(nextMatch[1]);
          parser.advance();
          parser.advance();
        } else {
          break;
        }
      }
    }
    return childLines;
  }

  Node parse(BlockParser parser) {
    var childLines = parseChildLines(parser);

    // The Markdown tests expect a trailing newline.
    childLines.add('');

    // Escape the code.
    var escaped = escapeHtml(childLines.join('\n'));

    return new Element('pre', [new Element.text('code', escaped)]);
  }
}

<<<<<<< HEAD
/// Parses preformatted code blocks between``` sequences.
=======
/// Parses preformatted code blocks between two ~~~ or ``` sequences.
///
/// See [Pandoc's documentation](http://johnmacfarlane.net/pandoc/demo/example9/pandocs-markdown.html).
>>>>>>> 9288e15a
class FencedCodeBlockSyntax extends BlockSyntax {
  RegExp get pattern => _codePattern;

  const FencedCodeBlockSyntax();

  List<String> parseChildLines(BlockParser parser, [String endBlock]) {
    if (endBlock == null) endBlock = '';

    var childLines = <String>[];
    parser.advance();

    while (!parser.isDone) {
      var match = pattern.firstMatch(parser.current);
      if (match == null || !match[1].startsWith(endBlock)) {
        childLines.add(parser.current);
        parser.advance();
      } else {
        parser.advance();
        break;
      }
    }

    return childLines;
  }

  Node parse(BlockParser parser) {
    // Get the syntax identifier, if there is one.
    var match = pattern.firstMatch(parser.current);
    var endBlock = match.group(1);
    var syntax = match.group(2);

    var childLines = parseChildLines(parser, endBlock);

    // The Markdown tests expect a trailing newline.
    childLines.add('');

    // Escape the code.
    var escaped = escapeHtml(childLines.join('\n'));

    var element = new Element('pre', [new Element.text('code', escaped)]);
    if (syntax != '') element.attributes['class'] = syntax;

    return element;
  }
}

/// Parses horizontal rules like `---`, `_ _ _`, `*  *  *`, etc.
class HorizontalRuleSyntax extends BlockSyntax {
  RegExp get pattern => _hrPattern;

  const HorizontalRuleSyntax();

  Node parse(BlockParser parser) {
    parser.advance();
    return new Element.empty('hr');
  }
}

/// Parses inline HTML at the block level. This differs from other markdown
/// implementations in several ways:
///
/// 1.  This one is way way WAY simpler.
/// 2.  All HTML tags at the block level will be treated as blocks. If you
///     start a paragraph with `<em>`, it will not wrap it in a `<p>` for you.
///     As soon as it sees something like HTML, it stops mucking with it until
///     it hits the next block.
/// 3.  Absolutely no HTML parsing or validation is done. We're a markdown
///     parser not an HTML parser!
class BlockHtmlSyntax extends BlockSyntax {
  RegExp get pattern => _htmlPattern;

  bool get canEndBlock => false;

  const BlockHtmlSyntax();

  Node parse(BlockParser parser) {
    var childLines = <String>[];

    // Eat until we hit a blank line.
    while (!parser.isDone && !parser.matches(_emptyPattern)) {
      childLines.add(parser.current);
      parser.advance();
    }

    return new Text(childLines.join('\n'));
  }
}

class ListItem {
  bool forceBlock = false;
  final List<String> lines;

  ListItem(this.lines);
}

/// Base class for both ordered and unordered lists.
abstract class ListSyntax extends BlockSyntax {
  bool get canEndBlock => false;

  String get listTag;

  const ListSyntax();

  Node parse(BlockParser parser) {
    var items = <ListItem>[];
    var childLines = <String>[];

    endItem() {
      if (childLines.length > 0) {
        items.add(new ListItem(childLines));
        childLines = <String>[];
      }
    }

    var match;
    tryMatch(RegExp pattern) {
      match = pattern.firstMatch(parser.current);
      return match != null;
    }

    while (!parser.isDone) {
      if (tryMatch(_emptyPattern)) {
        // Add a blank line to the current list item.
        childLines.add('');
      } else if (tryMatch(_ulPattern) || tryMatch(_olPattern)) {
        // End the current list item and start a new one.
        endItem();
        childLines.add(match[1]);
      } else if (tryMatch(_indentPattern)) {
        // Strip off indent and add to current item.
        childLines.add(match[1]);
      } else if (BlockSyntax.isAtBlockEnd(parser)) {
        // Done with the list.
        break;
      } else {
        // Anything else is paragraph text or other stuff that can be in a list
        // item. However, if the previous item is a blank line, this means we're
        // done with the list and are starting a new top-level paragraph.
        if ((childLines.length > 0) && (childLines.last == '')) break;
        childLines.add(parser.current);
      }
      parser.advance();
    }

    endItem();

    // Markdown, because it hates us, specifies two kinds of list items. If you
    // have a list like:
    //
    // * one
    // * two
    //
    // Then it will insert the conents of the lines directly in the <li>, like:
    // <ul>
    //   <li>one</li>
    //   <li>two</li>
    // <ul>
    //
    // If, however, there are blank lines between the items, each is wrapped in
    // paragraphs:
    //
    // * one
    //
    // * two
    //
    // <ul>
    //   <li><p>one</p></li>
    //   <li><p>two</p></li>
    // <ul>
    //
    // In other words, sometimes we parse the contents of a list item like a
    // block, and sometimes line an inline. The rules our parser implements are:
    //
    // - If it has more than one line, it's a block.
    // - If the line matches any block parser (BLOCKQUOTE, HEADER, HR, INDENT,
    //   UL, OL) it's a block. (This is for cases like "* > quote".)
    // - If there was a blank line between this item and the previous one, it's
    //   a block.
    // - If there was a blank line between this item and the next one, it's a
    //   block.
    // - Otherwise, parse it as an inline.

    // Remove any trailing empty lines and note which items are separated by
    // empty lines. Do this before seeing which items are single-line so that
    // trailing empty lines on the last item don't force it into being a block.
    for (var i = 0; i < items.length; i++) {
      for (var j = items[i].lines.length - 1; j > 0; j--) {
        if (_emptyPattern.firstMatch(items[i].lines[j]) != null) {
          // Found an empty line. Item and one after it are blocks.
          if (i < items.length - 1) {
            items[i].forceBlock = true;
            items[i + 1].forceBlock = true;
          }
          items[i].lines.removeLast();
        } else {
          break;
        }
      }
    }

    // Convert the list items to Nodes.
    var itemNodes = <Node>[];
    for (var item in items) {
      var blockItem = item.forceBlock || (item.lines.length > 1);

      // See if it matches some block parser.
      var blocksInList = [
        _blockquotePattern,
        _headerPattern,
        _hrPattern,
        _indentPattern,
        _ulPattern,
        _olPattern
      ];

      if (!blockItem) {
        for (var pattern in blocksInList) {
          if (pattern.firstMatch(item.lines[0]) != null) {
            blockItem = true;
            break;
          }
        }
      }

      // Parse the item as a block or inline.
      if (blockItem) {
        // Block list item.
        var children = parser.document.parseLines(item.lines);
        itemNodes.add(new Element('li', children));
      } else {
        // Raw list item.
        var contents = parser.document.parseInline(item.lines[0]);
        itemNodes.add(new Element('li', contents));
      }
    }

    return new Element(listTag, itemNodes);
  }
}

/// Parses unordered lists.
class UnorderedListSyntax extends ListSyntax {
  RegExp get pattern => _ulPattern;
  String get listTag => 'ul';

  const UnorderedListSyntax();
}

/// Parses ordered lists.
class OrderedListSyntax extends ListSyntax {
  RegExp get pattern => _olPattern;
  String get listTag => 'ol';

  const OrderedListSyntax();
}

/// Parses paragraphs of regular text.
class ParagraphSyntax extends BlockSyntax {
  bool get canEndBlock => false;
  String get lineBreak => '\n';

  const ParagraphSyntax();

  bool canParse(BlockParser parser) => true;

  Node parse(BlockParser parser) {
    var childLines = <String>[];

    // Eat until we hit something that ends a paragraph.
    while (!BlockSyntax.isAtBlockEnd(parser)) {
      childLines.add(parser.current);
      parser.advance();
    }

<<<<<<< HEAD
    final contents = parser.document.parseInline(childLines.join(lineBreak));
=======
    var contents = parser.document.parseInline(childLines.join('\n'));
>>>>>>> 9288e15a
    return new Element('p', contents);
  }
}<|MERGE_RESOLUTION|>--- conflicted
+++ resolved
@@ -15,11 +15,7 @@
 final _setextPattern = new RegExp(r'^((=+)|(-+))$');
 
 /// Leading (and trailing) `#` define atx-style headers.
-<<<<<<< HEAD
-final _RE_HEADER = new RegExp(r'^(#{1,6})\s+(.*?)#*$'); //Note: a whitespace required
-=======
-final _headerPattern = new RegExp(r'^(#{1,6})(.*?)#*$');
->>>>>>> 9288e15a
+final _headerPattern = new RegExp(r'^(#{1,6})\s+(.*?)#*$'); //Tom: a whitespace required
 
 /// The line starts with `>` with one optional space after.
 final _blockquotePattern = new RegExp(r'^[ ]{0,3}>[ ]?(.*)$');
@@ -28,11 +24,7 @@
 final _indentPattern = new RegExp(r'^(?:    |\t)(.*)$');
 
 /// Fenced code block.
-<<<<<<< HEAD
-final _RE_CODE = new RegExp(r'^(`{3,})(.*)$'); //not support pandoc (support strikethrough instead)
-=======
-final _codePattern = new RegExp(r'^(`{3,}|~{3,})(.*)$');
->>>>>>> 9288e15a
+final _codePattern = new RegExp(r'^(`{3,})(.*)$'); //Tom: not support pandoc (support strikethrough instead)
 
 /// Three or more hyphens, asterisks or underscores by themselves. Note that
 /// a line like `----` is valid as both HR and SETEXT. In case of a tie,
@@ -261,13 +253,7 @@
   }
 }
 
-<<<<<<< HEAD
 /// Parses preformatted code blocks between``` sequences.
-=======
-/// Parses preformatted code blocks between two ~~~ or ``` sequences.
-///
-/// See [Pandoc's documentation](http://johnmacfarlane.net/pandoc/demo/example9/pandocs-markdown.html).
->>>>>>> 9288e15a
 class FencedCodeBlockSyntax extends BlockSyntax {
   RegExp get pattern => _codePattern;
 
@@ -542,11 +528,7 @@
       parser.advance();
     }
 
-<<<<<<< HEAD
     final contents = parser.document.parseInline(childLines.join(lineBreak));
-=======
-    var contents = parser.document.parseInline(childLines.join('\n'));
->>>>>>> 9288e15a
     return new Element('p', contents);
   }
 }