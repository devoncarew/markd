--- conflicted
+++ resolved
@@ -10,7 +10,6 @@
   final List<InlineSyntax> inlineSyntaxes;
   final options;
 
-<<<<<<< HEAD
   Document({inlineSyntaxes, linkResolver, imageLinkResolver, this.options})
     : refLinks = <String, Link>{},
       this.inlineSyntaxes = InlineParser.getInlineSyntaxes(
@@ -20,10 +19,6 @@
   Document.plain({this.options})
     : refLinks = <String, Link>{},
       this.inlineSyntaxes = InlineParser.defaultSyntaxes;
-=======
-  Document({this.inlineSyntaxes, this.linkResolver, this.imageLinkResolver})
-      : refLinks = <String, Link>{};
->>>>>>> f2eb8167
 
   parseRefLinks(List<String> lines) {
     // This is a hideous regex. It matches:
